name: Python CI

on: [ push, pull_request ]

jobs:
  test:
    runs-on: ${{ matrix.os }}
    strategy:
      matrix:
        python-version: [ 3.8, 3.9, '3.10', '3.11' ]
        os: [ ubuntu-latest ]
    defaults:
      run:
        shell: bash -el {0}
    steps:
      - uses: actions/checkout@v2
      - uses: extractions/setup-just@v1
        env:
          GITHUB_TOKEN: ${{ secrets.GITHUB_TOKEN }}
      - name: Install and configure Poetry
        uses: snok/install-poetry@v1
        with:
          version: 1.2.2
      - name: Install project
        run:  just install-ci
      - name: Check formatting
        run:  just check-fmt
      - name: Lint
        run:  just lint
      - name: Test
        run:  just test -vv

<<<<<<< HEAD
      - name: Convert Coverage Results
        run: |
          poetry run pip install coveragepy-lcov
          poetry run coveragepy-lcov --data_file_path .coverage --output_file_path lcov.info

      - name: Upload Coverage Results
        uses: coverallsapp/github-action@master
        with:
          github-token: ${{ secrets.GITHUB_TOKEN }}
          path-to-lcov: lcov.info
          parallel: true
          flag-name: run-${{ matrix.test_number }}

  finish:
    needs: test
    runs-on: ubuntu-latest
    steps:
    - name: Coveralls Finished
      uses: coverallsapp/github-action@master
      with:
        github-token: ${{ secrets.GITHUB_TOKEN }}
        parallel-finished: true
=======
      - name: Upload coverage to Codecov
        uses: codecov/codecov-action@v3
        with:
          file:             ./coverage.xml
          fail_ci_if_error: false
          env_vars:         OS,PYTHON
>>>>>>> ea4ef66e
<|MERGE_RESOLUTION|>--- conflicted
+++ resolved
@@ -30,34 +30,9 @@
       - name: Test
         run:  just test -vv
 
-<<<<<<< HEAD
-      - name: Convert Coverage Results
-        run: |
-          poetry run pip install coveragepy-lcov
-          poetry run coveragepy-lcov --data_file_path .coverage --output_file_path lcov.info
-
-      - name: Upload Coverage Results
-        uses: coverallsapp/github-action@master
-        with:
-          github-token: ${{ secrets.GITHUB_TOKEN }}
-          path-to-lcov: lcov.info
-          parallel: true
-          flag-name: run-${{ matrix.test_number }}
-
-  finish:
-    needs: test
-    runs-on: ubuntu-latest
-    steps:
-    - name: Coveralls Finished
-      uses: coverallsapp/github-action@master
-      with:
-        github-token: ${{ secrets.GITHUB_TOKEN }}
-        parallel-finished: true
-=======
       - name: Upload coverage to Codecov
         uses: codecov/codecov-action@v3
         with:
           file:             ./coverage.xml
           fail_ci_if_error: false
-          env_vars:         OS,PYTHON
->>>>>>> ea4ef66e
+          env_vars:         OS,PYTHON